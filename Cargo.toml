[package]
name = "tikv"
<<<<<<< HEAD
version = "2.0.0-rc.3"
=======
version = "2.0.0-rc.4"
>>>>>>> 8894a689
keywords = ["KV", "distributed-systems", "raft"]
build = "build.rs"

[build-dependencies]
time = "0.1"

[features]
default = []
dev = ["clippy"]
portable = ["rocksdb/portable"]
sse = ["rocksdb/sse"]
mem-profiling = ["jemallocator"]
no-fail = ["fail/no_fail"]

[lib]
name = "tikv"

[[bin]]
name = "tikv-server"

[[bin]]
name = "bench-tikv"
path = "benches/bin/bench-tikv.rs"

[[bin]]
name = "tikv-ctl"

[[bin]]
name = "tikv-fail"

[dependencies]
log = "0.3"
byteorder = "0.5"
rand = "0.3"
quick-error = "0.2"
tempdir = "0.3"
time = "0.1"
toml = "0.4"
libc = "0.2"
crc = "1.2"
fs2 = "0.4"
clippy = {version = "*", optional = true}
protobuf = "1.4"
nix = "0.9.0"
utime = "0.2"
chrono = "0.4"
lazy_static = "0.2.1"
backtrace = "0.2.3"
clap = "2"
url = "1.5"
regex = "0.1"
fnv = "1.0"
sys-info = "0.5.1"
flat_map = "0.0.4"
indexmap = "1.0"
mio = "0.5"
futures = "0.1"
futures-cpupool = "0.1"
tokio-core = "0.1"
tokio-timer = "0.1"
serde = "1.0"
serde_json = "1.0"
serde_derive = "1.0"
rustc-serialize = "0.3"
zipf = "0.2.0"
bitflags = "1.0.1"
fail = "0.2"
uuid = { version = "0.4", features = [ "serde", "v4" ] }
raft = "0.1"
crossbeam-channel = "0.1"

[target.'cfg(unix)'.dependencies]
signal = "0.4"

[dependencies.murmur3]
git = "https://github.com/pingcap/murmur3.git"

[dependencies.rocksdb]
git = "https://github.com/pingcap/rust-rocksdb.git"

[dependencies.kvproto]
git = "https://github.com/pingcap/kvproto.git"

[dependencies.tipb]
git = "https://github.com/pingcap/tipb.git"

[dependencies.prometheus]
version = "0.3"
default-features = false
features = ["nightly", "push", "process"]

[dependencies.jemallocator]
git = "https://github.com/busyjay/jemallocator.git"
branch = "dev"
features = ["profiling"]
optional = true

[dependencies.grpcio]
version = "0.2"
features = ["secure"]

[replace]
"protobuf:1.4.1" = { git = "https://github.com/stepancheg/rust-protobuf.git" }

[profile.dev]
opt-level = 0  # Controls the --opt-level the compiler builds with
debug = true   # Controls whether the compiler passes `-g`
codegen-units = 4

# The release profile, used for `cargo build --release`
[profile.release]
lto = true
opt-level = 3
debug = true<|MERGE_RESOLUTION|>--- conflicted
+++ resolved
@@ -1,10 +1,6 @@
 [package]
 name = "tikv"
-<<<<<<< HEAD
-version = "2.0.0-rc.3"
-=======
 version = "2.0.0-rc.4"
->>>>>>> 8894a689
 keywords = ["KV", "distributed-systems", "raft"]
 build = "build.rs"
 
